--- conflicted
+++ resolved
@@ -12,18 +12,12 @@
 from typing import Any, Dict, Iterator, Mapping, Optional, Tuple
 
 from .path_utils import normalize_for_logging
-<<<<<<< HEAD
-=======
 
 from .path_utils import normalize_for_logging
->>>>>>> 380c938c
 
 LOCK = threading.Lock()
 
 
-<<<<<<< HEAD
-CacheIndex = Dict[str, Dict[str, str]]
-=======
 def load_cache(config, logger):
     """Load titles_index.json if it exists in BASE_DIR."""
     cache_path = config["CACHE_PATH"]
@@ -38,7 +32,6 @@
         return data
     logger.warning("Cache file not found.")
     return None
->>>>>>> 380c938c
 
 
 def load_cache(config: Mapping[str, Any], logger) -> Optional[CacheIndex]:
@@ -65,21 +58,12 @@
 
     cache_path = Path(config["CACHE_PATH"])
     with LOCK:
-<<<<<<< HEAD
-        with cache_path.open("w", encoding="utf-8") as handle:
-            json.dump(data, handle, ensure_ascii=False)
-        logger.info(
-            "Saved %s entries to %s",
-            len(data),
-            normalize_for_logging(str(cache_path)),
-=======
         with open(cache_path, "w", encoding="utf-8") as f:
             json.dump(data, f, ensure_ascii=False)
         logger.info(
             "Saved %s entries to %s",
             len(data),
             normalize_for_logging(cache_path),
->>>>>>> 380c938c
         )
     gc.collect()
 
@@ -113,10 +97,7 @@
     max_workers = config.get("MAX_WORKERS", 4)
     index: CacheIndex = {}
     start = datetime.now()
-<<<<<<< HEAD
-=======
     logger.info("Scanning %s", normalize_for_logging(json_dir))
->>>>>>> 380c938c
 
     logger.info("Scanning %s", normalize_for_logging(str(json_dir)))
 
