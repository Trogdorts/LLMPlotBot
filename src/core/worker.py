--- conflicted
+++ resolved
@@ -39,15 +39,7 @@
                 continue
 
             model = batch[0].model
-<<<<<<< HEAD
-            self.logger.debug(
-                "Processing batch of %s task(s) for model=%s.",
-                len(batch),
-                model,
-            )
-=======
             self.logger.info(f"Processing batch of {len(batch)} task(s) for model={model}.")
->>>>>>> ef395863
 
             connector = self.connectors.get(model)
             if not connector:
@@ -62,14 +54,7 @@
                     f"Model {model} returned {len(responses)} response(s) for {len(batch)} task(s); padding missing entries."
                 )
             self.logger.debug(
-<<<<<<< HEAD
-                "Worker got %s/%s valid responses for model=%s",
-                received,
-                len(batch),
-                model,
-=======
                 f"Worker got {received}/{len(batch)} valid responses for model={model}"
->>>>>>> ef395863
             )
 
             for task, response in zip_longest(batch, responses, fillvalue=None):
