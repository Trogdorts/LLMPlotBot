"""Main entry point for sequential headline processing via persistent LLM sessions."""

import logging
import os
import threading

from src.config import CONFIG, CONFIG_SOURCES
from src.core.model_connector import ModelConnector
from src.core.shutdown import ShutdownManager
from src.core.task import Task
from src.core.task_runner import TaskRunner
from src.core.writer import ResultWriter
from src.util.backup_utils import create_backup
from src.util.lmstudio_models import get_model_keys
from src.util.logger_setup import setup_logger
from src.util.prompt_utils import load_and_archive_prompt
from src.util.utils_io import build_cache, load_cache


# ------------------------------------------------------------------
def resolve_model_endpoints(config, logger):
    """Return the endpoint map based on explicit config or running LM Studio models."""

    def _normalise_names(raw):
        if isinstance(raw, str):
            items = [part.strip() for part in raw.split(",")]
        elif isinstance(raw, (list, tuple, set)):
            items = [str(part).strip() for part in raw]
        else:
            return []
        return [item for item in items if item]

    blocklist = {name.lower() for name in _normalise_names(config.get("LLM_BLOCKLIST", []))}

    preconfigured = config.get("LLM_ENDPOINTS") or {}
    if preconfigured:
        filtered = {
            model: url
            for model, url in preconfigured.items()
            if model and model.lower() not in blocklist
        }
        if not filtered:
            logger.error("All configured LLM endpoints were filtered by LLM_BLOCKLIST.")
            return {}
        if len(filtered) != len(preconfigured):
            removed = sorted(set(preconfigured) - set(filtered))
            logger.warning(
                "Excluding %s blocklisted model(s): %s",
                len(removed),
                ", ".join(removed),
            )
        logger.info("Using pre-configured LLM endpoints for %s model(s).", len(filtered))
        logger.debug("Pre-configured endpoints: %s", filtered)
        return filtered

    base_url = config.get("LLM_BASE_URL", "http://localhost:1234")

    configured_models = _normalise_names(config.get("LLM_MODELS", []))

    if configured_models:
        logger.info("Using explicitly configured LLM models: %s", ", ".join(configured_models))
        candidate_models = configured_models
    else:
        detected = get_model_keys(logger)
        if not detected:
            logger.error("No running LM Studio models detected and no models configured.")
            return {}
        logger.info("Detected running LM Studio models: %s", ", ".join(detected))
        candidate_models = detected

    filtered_models = [model for model in candidate_models if model.lower() not in blocklist]
    if not filtered_models:
        logger.error("No models available after applying LLM_BLOCKLIST filters.")
        return {}

    removed = sorted(set(candidate_models) - set(filtered_models))
    if removed:
        logger.warning(
            "Excluding %s blocklisted model(s): %s",
            len(removed),
            ", ".join(removed),
        )

    endpoints = {model: f"{base_url}/v1/chat/completions" for model in filtered_models}
    logger.debug("Resolved LLM endpoints: %s", endpoints)
    return endpoints


# ------------------------------------------------------------------
def main():
    # ---------- Initialize logging ----------
    logger = setup_logger(CONFIG["LOG_DIR"], logging.INFO)
    logger.info("=== LLM Sequential Processor Starting ===")
    if CONFIG_SOURCES:
        logger.info("Loaded config overrides from: %s", ", ".join(CONFIG_SOURCES))
    else:
        logger.debug("No config override files found; using defaults.")

    # ---------- Auto-detect and register LLM models ----------
    CONFIG["LLM_ENDPOINTS"] = resolve_model_endpoints(CONFIG, logger)

    if not CONFIG["LLM_ENDPOINTS"]:
        logger.error("No LLM endpoints available. Exiting.")
        return

    # ---------- Ensure directories ----------
    os.makedirs(CONFIG["GENERATED_DIR"], exist_ok=True)
    create_backup(CONFIG["BACKUP_DIR"], CONFIG["IGNORE_FOLDERS"], logger)

    # ---------- Load or build title index ----------
    cache_file = os.path.join(CONFIG["BASE_DIR"], "titles_index.json")
    CONFIG["CACHE_PATH"] = cache_file

    titles = load_cache(CONFIG, logger)
    if titles is None:
        titles = build_cache(CONFIG, logger)

    logger.info("Loaded %s titles for processing.", len(titles))

    # ---------- Load prompt ----------
    prompt_bundle = load_and_archive_prompt(CONFIG["BASE_DIR"], logger)
    prompt_hash = prompt_bundle.prompt_hash
    logger.info("Active prompt hash: %s", prompt_hash)

    # ---------- Setup global objects ----------
    shutdown_event = threading.Event()
    writer = ResultWriter(
        CONFIG["GENERATED_DIR"],
        strategy=CONFIG.get("WRITE_STRATEGY", "immediate"),
        flush_interval=CONFIG.get("WRITE_BATCH_SIZE", 1),
        flush_seconds=CONFIG.get("WRITE_BATCH_SECONDS", 5.0),
        lock_timeout=CONFIG.get("FILE_LOCK_TIMEOUT", 10.0),
        lock_poll_interval=CONFIG.get("FILE_LOCK_POLL_INTERVAL", 0.1),
        lock_stale_seconds=CONFIG.get("FILE_LOCK_STALE_SECONDS", 300.0),
        logger=logger,
    )
    ShutdownManager(shutdown_event, writer, logger).register()

    # ---------- Prepare task lists ----------
    title_items = list(titles.items())
    if CONFIG["TEST_MODE"]:
        limit = CONFIG.get("TEST_LIMIT_PER_MODEL")
        if limit:
            title_items = title_items[:limit]
            logger.info(
                "TEST_MODE enabled: limiting to %s headline(s) per model.",
                limit,
            )

    compliance_interval = int(CONFIG.get("COMPLIANCE_REMINDER_INTERVAL", 0) or 0)
    if compliance_interval > 0:
        logger.info(
            "Automatic JSON compliance reminders every %s headline(s).",
            compliance_interval,
        )
<<<<<<< HEAD
    summary_interval = float(CONFIG.get("SUMMARY_LOG_INTERVAL_SECONDS", 0) or 0)
    if summary_interval > 0:
        logger.info(
            "Periodic summary logging every %.1f second(s).",
            summary_interval,
        )
=======
>>>>>>> 380c938c
    connectors = {
        model: ModelConnector(
            model,
            url,
            CONFIG["REQUEST_TIMEOUT"],
            compliance_interval,
            logger,
        )
        for model, url in CONFIG["LLM_ENDPOINTS"].items()
    }
    logger.info("Initialized %s connector(s).", len(connectors))

    tasks_by_model = {model: [] for model in connectors}
    for model in connectors:
        for tid, info in title_items:
            tasks_by_model[model].append(
                Task(
                    tid,
                    info["title"],
                    model,
                    prompt_hash,
                    prompt_bundle.dynamic_section,
                    prompt_bundle.formatting_section,
                )
            )

    total_tasks = sum(len(items) for items in tasks_by_model.values())
    logger.info(
        "Prepared %s task(s) spanning %s model(s).",
        total_tasks,
        len(tasks_by_model),
    )

    runner = TaskRunner(
        tasks_by_model,
        connectors,
        writer,
        CONFIG["RETRY_LIMIT"],
        shutdown_event,
        logger,
        summary_interval=summary_interval,
    )

    try:
        runner.run()
    except KeyboardInterrupt:
        logger.warning("KeyboardInterrupt detected. Initiating shutdown...")
        shutdown_event.set()
    finally:
        for connector in connectors.values():
            connector.close_session()
        writer.flush()
        logger.info("=== Shutdown complete ===")


# ------------------------------------------------------------------
if __name__ == "__main__":
    main()<|MERGE_RESOLUTION|>--- conflicted
+++ resolved
@@ -153,15 +153,6 @@
             "Automatic JSON compliance reminders every %s headline(s).",
             compliance_interval,
         )
-<<<<<<< HEAD
-    summary_interval = float(CONFIG.get("SUMMARY_LOG_INTERVAL_SECONDS", 0) or 0)
-    if summary_interval > 0:
-        logger.info(
-            "Periodic summary logging every %.1f second(s).",
-            summary_interval,
-        )
-=======
->>>>>>> 380c938c
     connectors = {
         model: ModelConnector(
             model,
