"""
Main orchestrator for the LLM batch processor.
Handles backups, prompt loading, task generation, batching, workers, and graceful shutdown.
Uses utils_io.py for title indexing and caching.
"""

import os
import time
import queue
import threading
import logging
from src.config import CONFIG
from src.util.logger_setup import setup_logger
from src.util.backup_utils import create_backup
from src.util.prompt_utils import load_and_archive_prompt
from src.util.utils_io import load_cache, build_cache
from src.util.lmstudio_models import get_model_keys
from src.core.task import Task
from src.core.batch_manager import BatchManager
from src.core.worker import Worker
from src.core.writer import ResultWriter
from src.core.model_connector import ModelConnector
from src.core.shutdown import ShutdownManager


# ------------------------------------------------------------------
def resolve_model_endpoints(config, logger):
<<<<<<< HEAD
    """Populate CONFIG["LLM_ENDPOINTS"] using configured or active LM Studio models."""

    base_url = config.get("LLM_BASE_URL", "http://localhost:1234")
    configured_models = [m.strip() for m in config.get("LLM_MODELS", []) if m.strip()]

    if configured_models:
        models = configured_models
        logger.info("Using explicitly configured LLM models: %s", ", ".join(models))
=======
    """Return the endpoint map based on explicit config or running LM Studio models."""

    # Respect pre-configured endpoint mappings when provided.
    preconfigured = config.get("LLM_ENDPOINTS") or {}
    if preconfigured:
        logger.info(
            "Using pre-configured LLM endpoints for %s model(s).",
            len(preconfigured),
        )
        logger.debug("Pre-configured endpoints: %s", preconfigured)
        return dict(preconfigured)

    base_url = config.get("LLM_BASE_URL", "http://localhost:1234")

    configured_models = config.get("LLM_MODELS", [])
    if isinstance(configured_models, str):
        configured_models = [m.strip() for m in configured_models.split(",")]
    configured_models = [m.strip() for m in configured_models if m and m.strip()]

    if configured_models:
        logger.info("Using explicitly configured LLM models: %s", ", ".join(configured_models))
        models = configured_models
>>>>>>> 415908ad
    else:
        models = get_model_keys(logger)
        if models:
            logger.info("Detected running LM Studio models: %s", ", ".join(models))
        else:
            logger.error("No running LM Studio models detected and no models configured.")
<<<<<<< HEAD
            return config

    endpoints = {model: f"{base_url}/v1/chat/completions" for model in models}
    config["LLM_ENDPOINTS"] = endpoints
    logger.debug("Resolved LLM endpoints: %s", endpoints)
    return config
=======
            return {}

    endpoints = {model: f"{base_url}/v1/chat/completions" for model in models}
    logger.debug("Resolved LLM endpoints: %s", endpoints)
    return endpoints
>>>>>>> 415908ad


# ------------------------------------------------------------------
def main():
    # ---------- Initialize logging ----------
    logger = setup_logger(CONFIG["LOG_DIR"], logging.INFO)
    logger.info("=== LLM Batch Processor Starting ===")

    # ---------- Auto-detect and register LLM models ----------
<<<<<<< HEAD
    CONFIG.update(resolve_model_endpoints(CONFIG, logger))
=======
    CONFIG["LLM_ENDPOINTS"] = resolve_model_endpoints(CONFIG, logger)
>>>>>>> 415908ad

    if not CONFIG["LLM_ENDPOINTS"]:
        logger.error("No LLM endpoints available. Exiting.")
        return

    # ---------- Ensure directories ----------
    os.makedirs(CONFIG["GENERATED_DIR"], exist_ok=True)
    create_backup(CONFIG["BACKUP_DIR"], CONFIG["IGNORE_FOLDERS"], logger)

    # ---------- Load or build title index ----------
    cache_file = os.path.join(CONFIG["BASE_DIR"], "titles_index.json")
    CONFIG["CACHE_PATH"] = cache_file

    titles = load_cache(CONFIG, logger)
    if titles is None:
        titles = build_cache(CONFIG, logger)

    logger.info("Loaded %s titles for processing.", len(titles))

    # ---------- Load prompt ----------
    prompt = load_and_archive_prompt(CONFIG["BASE_DIR"], logger)
    prompt_text, prompt_hash = prompt["prompt"], prompt["hash"]
    logger.info("Active prompt hash: %s", prompt_hash)

    # ---------- Setup global objects ----------
    shutdown_event = threading.Event()
    writer = ResultWriter(CONFIG["GENERATED_DIR"], logger=logger)
    ShutdownManager(shutdown_event, writer, logger).register()

    # ---------- Generate tasks ----------
    logger.info("Preparing task queues.")
    task_q, batch_q = queue.Queue(), queue.Queue()

    title_items = list(titles.items())
    if CONFIG["TEST_MODE"]:
        per_model_limit = CONFIG["BATCH_SIZE"] * CONFIG["TEST_BATCHES"]
        title_items = title_items[:per_model_limit]
        logger.info(
            "TEST_MODE enabled: limiting to %s task(s) per model across %s model(s).",
            per_model_limit,
            len(CONFIG["LLM_ENDPOINTS"]),
        )

    total_tasks = 0
    for model in CONFIG["LLM_ENDPOINTS"]:
        for tid, info in title_items:
            task_q.put(Task(tid, info["title"], model, prompt_hash, prompt_text))
            total_tasks += 1

    logger.info(
        "Queued %s task(s) spanning %s model(s).",
        total_tasks,
        len(CONFIG["LLM_ENDPOINTS"]),
    )

    # ---------- Initialize model connectors ----------
    connectors = {
        m: ModelConnector(m, u, CONFIG["REQUEST_TIMEOUT"], logger)
        for m, u in CONFIG["LLM_ENDPOINTS"].items()
    }

    logger.info("Initialized %s connector(s).", len(connectors))

    # ---------- Start batch manager & worker threads ----------
    bm = BatchManager(task_q, batch_q, shutdown_event, CONFIG, logger)
    bm.start()

    workers = [
        Worker(batch_q, writer, connectors, shutdown_event, logger)
        for _ in range(CONFIG["NUM_WORKERS"])
    ]
    for w in workers:
        w.start()

    # ---------- Main control loop ----------
    try:
        if CONFIG["TEST_MODE"]:
            logger.info("Running in TEST_MODE: processing one batch then exit...")
            while not shutdown_event.is_set():
                logger.debug(f"task_q={task_q.qsize()} batch_q={batch_q.qsize()}")
                time.sleep(2)
                if task_q.empty() and batch_q.empty():
                    logger.debug("Queues empty; ending test run.")
                    shutdown_event.set()
        else:
            while not shutdown_event.is_set():
                logger.debug(f"task_q={task_q.qsize()} batch_q={batch_q.qsize()}")
                time.sleep(2)
    except KeyboardInterrupt:
        logger.warning("KeyboardInterrupt detected. Initiating shutdown...")
        shutdown_event.set()

    # ---------- Graceful shutdown ----------
    bm.join()
    for w in workers:
        w.join()
    writer.flush()
    logger.info("=== Shutdown complete ===")


# ------------------------------------------------------------------
if __name__ == "__main__":
    main()<|MERGE_RESOLUTION|>--- conflicted
+++ resolved
@@ -25,16 +25,6 @@
 
 # ------------------------------------------------------------------
 def resolve_model_endpoints(config, logger):
-<<<<<<< HEAD
-    """Populate CONFIG["LLM_ENDPOINTS"] using configured or active LM Studio models."""
-
-    base_url = config.get("LLM_BASE_URL", "http://localhost:1234")
-    configured_models = [m.strip() for m in config.get("LLM_MODELS", []) if m.strip()]
-
-    if configured_models:
-        models = configured_models
-        logger.info("Using explicitly configured LLM models: %s", ", ".join(models))
-=======
     """Return the endpoint map based on explicit config or running LM Studio models."""
 
     # Respect pre-configured endpoint mappings when provided.
@@ -57,27 +47,17 @@
     if configured_models:
         logger.info("Using explicitly configured LLM models: %s", ", ".join(configured_models))
         models = configured_models
->>>>>>> 415908ad
     else:
         models = get_model_keys(logger)
         if models:
             logger.info("Detected running LM Studio models: %s", ", ".join(models))
         else:
             logger.error("No running LM Studio models detected and no models configured.")
-<<<<<<< HEAD
-            return config
-
-    endpoints = {model: f"{base_url}/v1/chat/completions" for model in models}
-    config["LLM_ENDPOINTS"] = endpoints
-    logger.debug("Resolved LLM endpoints: %s", endpoints)
-    return config
-=======
             return {}
 
     endpoints = {model: f"{base_url}/v1/chat/completions" for model in models}
     logger.debug("Resolved LLM endpoints: %s", endpoints)
     return endpoints
->>>>>>> 415908ad
 
 
 # ------------------------------------------------------------------
@@ -87,11 +67,7 @@
     logger.info("=== LLM Batch Processor Starting ===")
 
     # ---------- Auto-detect and register LLM models ----------
-<<<<<<< HEAD
-    CONFIG.update(resolve_model_endpoints(CONFIG, logger))
-=======
     CONFIG["LLM_ENDPOINTS"] = resolve_model_endpoints(CONFIG, logger)
->>>>>>> 415908ad
 
     if not CONFIG["LLM_ENDPOINTS"]:
         logger.error("No LLM endpoints available. Exiting.")
