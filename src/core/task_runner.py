<<<<<<< HEAD
"""Task runner that orchestrates per-model execution with rich metrics."""

from __future__ import annotations
=======
"""Task runner that orchestrates per-model execution (now concurrent)."""

import threading
from typing import Dict, List
>>>>>>> 380c938c

import threading
import time
import logging
from typing import Dict, List, Tuple

from .metrics import RunnerMetrics
from .model_connector import ModelConnector
from .task import Task
from .writer import ResultWriter


class TaskRunner:
    """Process tasks per model with retries using persistent connector sessions."""

    def __init__(
        self,
        tasks_by_model: Dict[str, List[Task]],
        connectors: Dict[str, ModelConnector],
        writer: ResultWriter,
        retry_limit: int,
        shutdown_event: threading.Event,
        logger: logging.Logger,
<<<<<<< HEAD
        *,
        summary_interval: float = 0.0,
=======
>>>>>>> 380c938c
    ) -> None:
        self.tasks_by_model = tasks_by_model
        self.connectors = connectors
        self.writer = writer
        self.retry_limit = max(0, retry_limit)
        self.shutdown_event = shutdown_event
        self.logger = logger
        self._summary_interval = max(0.0, summary_interval)
        self._summary_stop = threading.Event()
        self._summary_thread: threading.Thread | None = None

        total_tasks = sum(len(tasks) for tasks in tasks_by_model.values())
        self._metrics = RunnerMetrics(total_tasks=total_tasks)
        for model, tasks in tasks_by_model.items():
            self._metrics.ensure_model(model, queued=len(tasks))
        for model in connectors:
            self._metrics.ensure_model(model, queued=len(tasks_by_model.get(model, [])))
        self._stats_lock = threading.Lock()

        total_tasks = sum(len(tasks) for tasks in tasks_by_model.values())

        def _make_model_stats(queued: int) -> Dict[str, object]:
            return {
                "queued": queued,
                "processed": 0,
                "success": 0,
                "failed": 0,
                "duration_sum": 0.0,
                "max_duration": 0.0,
                "total_attempts": 0,
                "max_attempts": 0,
                "retry_tasks": 0,
                "queue_duration": 0.0,
            }

        per_model = {
            model: _make_model_stats(len(tasks)) for model, tasks in tasks_by_model.items()
        }
        for model in connectors:
            per_model.setdefault(model, _make_model_stats(len(tasks_by_model.get(model, []))))

        self._stats = {
            "total_tasks": total_tasks,
            "processed": 0,
            "success": 0,
            "failed": 0,
            "total_duration": 0.0,
            "max_duration": 0.0,
            "total_attempts": 0,
            "max_attempts": 0,
            "retry_tasks": 0,
            "start_time": None,
            "end_time": None,
            "per_model": per_model,
        }
        self._stats_lock = threading.Lock()

    # ------------------------------------------------------------------
    def run(self) -> None:
        """Run through all tasks for each model concurrently."""
<<<<<<< HEAD
        threads: List[threading.Thread] = []

        with self._stats_lock:
            self._metrics.start_time = time.perf_counter()

        if self._summary_interval > 0:
            self._summary_stop.clear()
            self._summary_thread = threading.Thread(
                target=self._periodic_summary_worker,
                name="TaskRunner-Summary",
                daemon=True,
            )
            self._summary_thread.start()
=======
        threads = []
>>>>>>> 380c938c

        for model, tasks in self.tasks_by_model.items():
            if self.shutdown_event.is_set():
                break

            if not tasks:
                self.logger.debug("No tasks queued for model %s; skipping.", model)
                continue

            if model not in self.connectors:
                self.logger.error("No connector available for model %s", model)
                continue

            thread = threading.Thread(
                target=self._run_model_queue,
                name=f"TaskRunner-{model}",
                args=(model, tasks),
                daemon=False,
            )
            threads.append(thread)
            thread.start()

        for thread in threads:
            thread.join()
<<<<<<< HEAD

        with self._stats_lock:
            self._metrics.end_time = time.perf_counter()

        if self._summary_thread:
            self._summary_stop.set()
            self._summary_thread.join()
            self._summary_thread = None
=======
>>>>>>> 380c938c

        if self.shutdown_event.is_set():
            self.logger.info("Task runner halted due to shutdown signal.")
        else:
            self.logger.info("Task runner completed all queued work.")

        self._log_summary()

    # ------------------------------------------------------------------
    def _run_model_queue(self, model: str, tasks: List[Task]) -> None:
        if self.shutdown_event.is_set():
            return

        if not tasks:
            self.logger.debug("No tasks queued for model %s; skipping.", model)
            return

        connector = self.connectors.get(model)
        if not connector:
            self.logger.error("No connector available for model %s", model)
            return

        queue_start = time.perf_counter()
        connector.start_session(
            tasks[0].prompt_dynamic,
            tasks[0].prompt_formatting,
        )

        try:
            self._process_model_tasks(connector, tasks)
        finally:
            connector.close_session()
            duration = time.perf_counter() - queue_start
            self._record_queue_duration(model, duration)

<<<<<<< HEAD
=======
    # ------------------------------------------------------------------
    def _run_model_queue(self, model: str, tasks: List[Task]) -> None:
        if self.shutdown_event.is_set():
            return

        if not tasks:
            self.logger.debug("No tasks queued for model %s; skipping.", model)
            return

        connector = self.connectors.get(model)
        if not connector:
            self.logger.error("No connector available for model %s", model)
            return

        connector.start_session(
            tasks[0].prompt_dynamic,
            tasks[0].prompt_formatting,
        )

        try:
            self._process_model_tasks(connector, tasks)
        finally:
            connector.close_session()

>>>>>>> 380c938c
    # ------------------------------------------------------------------
    def _process_model_tasks(self, connector: ModelConnector, tasks: List[Task]) -> None:
        for task in tasks:
            if self.shutdown_event.is_set():
                self.logger.debug(
                    "Shutdown requested; abandoning remaining tasks for %s.",
                    connector.model,
                )
                return

            self.logger.info("Processing task id=%s model=%s", task.id, task.model)
            start = time.perf_counter()
            success, attempts = self._run_with_retries(connector, task)
            duration = time.perf_counter() - start
            self._record_task_metrics(connector.model, success, attempts, duration)

            if success:
                self.logger.info(
                    "Task id=%s processed successfully on attempt %s (%.2fs).",
                    task.id,
                    attempts,
                    duration,
                )
            else:
                if attempts == 0:
                    if self.shutdown_event.is_set():
                        self.logger.warning(
                            "Task id=%s was skipped due to shutdown before processing.",
                            task.id,
                        )
                    else:
                        self.logger.error(
                            "Task id=%s could not be processed because RETRY_LIMIT is 0.",
                            task.id,
                        )
                elif self.shutdown_event.is_set():
                    self.logger.warning(
                        "Task id=%s halted after %s attempt(s) due to shutdown.",
                        task.id,
                        attempts,
                    )
                else:
                    self.logger.error(
                        "Task id=%s failed after %s attempt(s); moving on.",
                        task.id,
                        attempts,
                    )

    # ------------------------------------------------------------------
    def _run_with_retries(self, connector: ModelConnector, task: Task) -> Tuple[bool, int]:
        attempt = 0
        while attempt < self.retry_limit and not self.shutdown_event.is_set():
            attempt += 1
            self.logger.debug(
                "Attempt %s for task id=%s model=%s",
                attempt,
                task.id,
                connector.model,
            )
            result = connector.send_headline(task.title)
            if result:
                result["title"] = task.title
                self.writer.write(task.id, task.model, task.prompt_hash, result)
                return True, attempt

            if attempt < self.retry_limit and not self.shutdown_event.is_set():
                connector.reinforce_compliance()
                self.logger.warning(
                    "Model %s returned invalid payload for task id=%s; retrying (%s/%s).",
                    connector.model,
                    task.id,
                    attempt,
                    self.retry_limit,
                )

        return False, attempt

    # ------------------------------------------------------------------
    def _record_task_metrics(self, model: str, success: bool, attempts: int, duration: float) -> None:
        with self._stats_lock:
<<<<<<< HEAD
            self._metrics.record_task(
                model=model, success=success, attempts=attempts, duration=duration
            )
=======
            stats = self._stats
            stats["processed"] += 1
            if success:
                stats["success"] += 1
            else:
                stats["failed"] += 1
            stats["total_duration"] += duration
            stats["max_duration"] = max(stats["max_duration"], duration)
            stats["total_attempts"] += attempts
            stats["max_attempts"] = max(stats["max_attempts"], attempts)
            if attempts > 1:
                stats["retry_tasks"] += 1

            model_stats = stats["per_model"].setdefault(
                model,
                {
                    "queued": 0,
                    "processed": 0,
                    "success": 0,
                    "failed": 0,
                    "duration_sum": 0.0,
                    "max_duration": 0.0,
                    "total_attempts": 0,
                    "max_attempts": 0,
                    "retry_tasks": 0,
                    "queue_duration": 0.0,
                },
            )
            model_stats["processed"] += 1
            if success:
                model_stats["success"] += 1
            else:
                model_stats["failed"] += 1
            model_stats["duration_sum"] += duration
            model_stats["max_duration"] = max(model_stats["max_duration"], duration)
            model_stats["total_attempts"] += attempts
            model_stats["max_attempts"] = max(model_stats["max_attempts"], attempts)
            if attempts > 1:
                model_stats["retry_tasks"] += 1
>>>>>>> 380c938c

    # ------------------------------------------------------------------
    def _record_queue_duration(self, model: str, duration: float) -> None:
        with self._stats_lock:
<<<<<<< HEAD
            self._metrics.record_queue_duration(model=model, duration=duration)

    # ------------------------------------------------------------------
    def _periodic_summary_worker(self) -> None:
        while not self._summary_stop.wait(self._summary_interval):
            self._log_summary(prefix="Periodic summary")

    # ------------------------------------------------------------------
    def _log_summary(self, *, prefix: str = "Run summary") -> None:
        with self._stats_lock:
            stats = self._metrics.snapshot()
=======
            model_stats = self._stats["per_model"].setdefault(
                model,
                {
                    "queued": 0,
                    "processed": 0,
                    "success": 0,
                    "failed": 0,
                    "duration_sum": 0.0,
                    "max_duration": 0.0,
                    "total_attempts": 0,
                    "max_attempts": 0,
                    "retry_tasks": 0,
                    "queue_duration": 0.0,
                },
            )
            model_stats["queue_duration"] = duration

    # ------------------------------------------------------------------
    def _log_summary(self) -> None:
        with self._stats_lock:
            stats = {
                **self._stats,
                "per_model": {model: dict(values) for model, values in self._stats["per_model"].items()},
            }
>>>>>>> 380c938c

        total_processed = stats["processed"]
        total_time = None
        if stats["start_time"] is not None and stats["end_time"] is not None:
            total_time = max(0.0, stats["end_time"] - stats["start_time"])

        failure_rate = (stats["failed"] / total_processed * 100) if total_processed else 0.0

        self.logger.info(
<<<<<<< HEAD
            "%s: queued=%s processed=%s success=%s failed=%s failure_rate=%.2f%% total_time=%.2fs",
            prefix,
=======
            "Run summary: queued=%s processed=%s success=%s failed=%s failure_rate=%.2f%% total_time=%.2fs",
>>>>>>> 380c938c
            stats["total_tasks"],
            total_processed,
            stats["success"],
            stats["failed"],
            failure_rate,
            total_time if total_time is not None else 0.0,
        )

        if total_processed:
            avg_duration = stats["total_duration"] / total_processed
            avg_attempts = stats["total_attempts"] / total_processed
            self.logger.info(
                "Task durations: avg=%.2fs max=%.2fs | Attempts: avg=%.2f max=%s retries=%s",
                avg_duration,
                stats["max_duration"],
                avg_attempts,
                stats["max_attempts"],
                stats["retry_tasks"],
            )

        for model, model_stats in sorted(stats["per_model"].items()):
            processed = model_stats.get("processed", 0)
            if not processed:
                continue
            model_failure_rate = (
                model_stats.get("failed", 0) / processed * 100 if processed else 0.0
            )
            avg_duration = model_stats["duration_sum"] / processed if processed else 0.0
            avg_attempts = model_stats["total_attempts"] / processed if processed else 0.0
            self.logger.info(
                "Model %s summary: queued=%s processed=%s success=%s failed=%s failure_rate=%.2f%% avg_duration=%.2fs max_duration=%.2fs avg_attempts=%.2f max_attempts=%s retries=%s queue_time=%.2fs",
                model,
                model_stats.get("queued", 0),
                processed,
                model_stats.get("success", 0),
                model_stats.get("failed", 0),
                model_failure_rate,
                avg_duration,
                model_stats.get("max_duration", 0.0),
                avg_attempts,
                model_stats.get("max_attempts", 0),
                model_stats.get("retry_tasks", 0),
                model_stats.get("queue_duration", 0.0),
            )

        auto_reminders = sum(
            connector.auto_compliance_reminders for connector in self.connectors.values()
        )
        manual_reminders = sum(
            connector.manual_compliance_reminders for connector in self.connectors.values()
        )
        array_warnings = sum(
            connector.array_warning_count for connector in self.connectors.values()
        )

        if auto_reminders or manual_reminders or array_warnings:
            self.logger.info(
                "Connector signals: auto_reminders=%s manual_reminders=%s multi_object_warnings=%s",
                auto_reminders,
                manual_reminders,
                array_warnings,
            )<|MERGE_RESOLUTION|>--- conflicted
+++ resolved
@@ -1,13 +1,7 @@
-<<<<<<< HEAD
-"""Task runner that orchestrates per-model execution with rich metrics."""
-
-from __future__ import annotations
-=======
 """Task runner that orchestrates per-model execution (now concurrent)."""
 
 import threading
 from typing import Dict, List
->>>>>>> 380c938c
 
 import threading
 import time
@@ -31,11 +25,6 @@
         retry_limit: int,
         shutdown_event: threading.Event,
         logger: logging.Logger,
-<<<<<<< HEAD
-        *,
-        summary_interval: float = 0.0,
-=======
->>>>>>> 380c938c
     ) -> None:
         self.tasks_by_model = tasks_by_model
         self.connectors = connectors
@@ -96,23 +85,7 @@
     # ------------------------------------------------------------------
     def run(self) -> None:
         """Run through all tasks for each model concurrently."""
-<<<<<<< HEAD
-        threads: List[threading.Thread] = []
-
-        with self._stats_lock:
-            self._metrics.start_time = time.perf_counter()
-
-        if self._summary_interval > 0:
-            self._summary_stop.clear()
-            self._summary_thread = threading.Thread(
-                target=self._periodic_summary_worker,
-                name="TaskRunner-Summary",
-                daemon=True,
-            )
-            self._summary_thread.start()
-=======
         threads = []
->>>>>>> 380c938c
 
         for model, tasks in self.tasks_by_model.items():
             if self.shutdown_event.is_set():
@@ -137,17 +110,6 @@
 
         for thread in threads:
             thread.join()
-<<<<<<< HEAD
-
-        with self._stats_lock:
-            self._metrics.end_time = time.perf_counter()
-
-        if self._summary_thread:
-            self._summary_stop.set()
-            self._summary_thread.join()
-            self._summary_thread = None
-=======
->>>>>>> 380c938c
 
         if self.shutdown_event.is_set():
             self.logger.info("Task runner halted due to shutdown signal.")
@@ -183,8 +145,6 @@
             duration = time.perf_counter() - queue_start
             self._record_queue_duration(model, duration)
 
-<<<<<<< HEAD
-=======
     # ------------------------------------------------------------------
     def _run_model_queue(self, model: str, tasks: List[Task]) -> None:
         if self.shutdown_event.is_set():
@@ -209,7 +169,6 @@
         finally:
             connector.close_session()
 
->>>>>>> 380c938c
     # ------------------------------------------------------------------
     def _process_model_tasks(self, connector: ModelConnector, tasks: List[Task]) -> None:
         for task in tasks:
@@ -290,11 +249,6 @@
     # ------------------------------------------------------------------
     def _record_task_metrics(self, model: str, success: bool, attempts: int, duration: float) -> None:
         with self._stats_lock:
-<<<<<<< HEAD
-            self._metrics.record_task(
-                model=model, success=success, attempts=attempts, duration=duration
-            )
-=======
             stats = self._stats
             stats["processed"] += 1
             if success:
@@ -334,24 +288,10 @@
             model_stats["max_attempts"] = max(model_stats["max_attempts"], attempts)
             if attempts > 1:
                 model_stats["retry_tasks"] += 1
->>>>>>> 380c938c
 
     # ------------------------------------------------------------------
     def _record_queue_duration(self, model: str, duration: float) -> None:
         with self._stats_lock:
-<<<<<<< HEAD
-            self._metrics.record_queue_duration(model=model, duration=duration)
-
-    # ------------------------------------------------------------------
-    def _periodic_summary_worker(self) -> None:
-        while not self._summary_stop.wait(self._summary_interval):
-            self._log_summary(prefix="Periodic summary")
-
-    # ------------------------------------------------------------------
-    def _log_summary(self, *, prefix: str = "Run summary") -> None:
-        with self._stats_lock:
-            stats = self._metrics.snapshot()
-=======
             model_stats = self._stats["per_model"].setdefault(
                 model,
                 {
@@ -376,7 +316,6 @@
                 **self._stats,
                 "per_model": {model: dict(values) for model, values in self._stats["per_model"].items()},
             }
->>>>>>> 380c938c
 
         total_processed = stats["processed"]
         total_time = None
@@ -386,12 +325,7 @@
         failure_rate = (stats["failed"] / total_processed * 100) if total_processed else 0.0
 
         self.logger.info(
-<<<<<<< HEAD
-            "%s: queued=%s processed=%s success=%s failed=%s failure_rate=%.2f%% total_time=%.2fs",
-            prefix,
-=======
             "Run summary: queued=%s processed=%s success=%s failed=%s failure_rate=%.2f%% total_time=%.2fs",
->>>>>>> 380c938c
             stats["total_tasks"],
             total_processed,
             stats["success"],
