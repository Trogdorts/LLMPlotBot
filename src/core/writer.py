"""ResultWriter that persists responses immediately using file locks."""

from __future__ import annotations

import json
import os
import time
<<<<<<< HEAD
from typing import Any, Dict
=======
from typing import Any, Dict, List, Optional, Tuple
>>>>>>> 432af01a

from pathlib import Path

from src.util.file_lock import FileLock, FileLockTimeout


class ResultWriter:
    """Persist responses immediately with retry-aware file locking."""

    def __init__(
        self,
        base_dir: str,
        *,
        retry_limit: int = 3,
        lock_timeout: float = 10.0,
        lock_poll_interval: float = 0.1,
        lock_stale_seconds: float = 300.0,
        logger=None,
    ) -> None:
        self.base = Path(base_dir)
        self.logger = logger
        self.retry_limit = max(1, int(retry_limit or 1))
        self.lock_timeout = max(0.1, lock_timeout)
        self.lock_poll_interval = max(0.01, lock_poll_interval)
        self.lock_stale_seconds = max(1.0, lock_stale_seconds)
        self.base.mkdir(parents=True, exist_ok=True)

    # ------------------------------------------------------------------
    def write(self, id: str, model: str, prompt_hash: str, response: Dict[str, Any]):
        """Persist a single response with retry handling for lock contention."""

        attempts_remaining = self.retry_limit
        backoff_step = 0

        while attempts_remaining > 0:
            attempts_remaining -= 1
            try:
                self._persist_record(id, model, prompt_hash, response)
                if self.logger:
                    self.logger.debug("Saved %s for model %s.", id, model)
                return
            except FileLockTimeout as exc:
                if self.logger:
                    self.logger.warning(str(exc))
                if attempts_remaining == 0:
                    break
            except Exception:
                if attempts_remaining == 0:
                    raise
                if self.logger:
                    self.logger.warning(
                        "Retrying write for %s due to unexpected error.",
                        id,
                        exc_info=True,
                    )

            backoff_step += 1
            time.sleep(min(0.5 * backoff_step, 2.0))

        if self.logger:
            self.logger.error(
                "Failed to persist result for %s after %s attempt(s).",
                id,
                self.retry_limit,
            )

    # ------------------------------------------------------------------
    def flush(self):
        """Compatibility shim for previous API; immediate writes need no flushing."""
        return

    # ------------------------------------------------------------------
    def _persist_record(
        self, id: str, model: str, prompt_hash: str, response: Dict[str, Any]
    ) -> None:
        path = self.base / f"{id}.json"
        tmp = path.with_name(path.name + ".tmp")
        lock_path = path.with_name(path.name + ".lock")

        prepared_records: List[Tuple[str, str, Dict[str, Any], str]] = []
        for _, model, prompt_hash, response in records:
            payload = dict(response)
            title = str(payload.pop("title", "") or "")
            prepared_records.append((model, prompt_hash, payload, title))

        def _load_existing(
            target: Path,
        ) -> Tuple[Dict[str, Any], str, Optional[float]]:
            data: Dict[str, Any] = {}
            mtime: Optional[float] = None

            try:
                stat_result = target.stat()
                mtime = stat_result.st_mtime
                with target.open("r", encoding="utf-8") as handle:
                    loaded = json.load(handle)
                if isinstance(loaded, dict):
                    data = loaded
            except FileNotFoundError:
                data = {}
                mtime = None
            except Exception:
                data = {}

            if not isinstance(data, dict):
                data = {}

            existing_title = str(data.get("title", "") or "")
            models_section = data.get("llm_models")
            if not isinstance(models_section, dict):
                models_section = {}
                data["llm_models"] = models_section

<<<<<<< HEAD
            chosen_title = existing_title

            title = response.get("title", "")
            if title and not chosen_title:
                chosen_title = title
            elif (
                title
                and chosen_title
                and title != chosen_title
                and self.logger is not None
            ):
                self.logger.warning(
                    "Conflicting titles for %s; keeping existing value '%s'.",
                    id,
                    chosen_title,
                )

            payload = dict(response)
            payload.pop("title", None)

            model_entry = models_section.setdefault(model, {})
            if not isinstance(model_entry, dict):
                model_entry = {}
                models_section[model] = model_entry
=======
            return data, existing_title, mtime

        while True:
            data, existing_title, last_mtime = _load_existing(path)

            models_section = data.setdefault("llm_models", {})
            written = 0
            chosen_title = existing_title

            for model, prompt_hash, payload, title in prepared_records:
                if title and not chosen_title:
                    chosen_title = title
                elif (
                    title
                    and chosen_title
                    and title != chosen_title
                    and self.logger is not None
                ):
                    self.logger.warning(
                        "Conflicting titles for %s; keeping existing value '%s'.",
                        id,
                        chosen_title,
                    )

                model_entry = models_section.setdefault(model, {})
                if not isinstance(model_entry, dict):
                    model_entry = {}
                    models_section[model] = model_entry
>>>>>>> 432af01a

            model_entry[prompt_hash] = payload

            if chosen_title:
                data["title"] = chosen_title

            ordered_data: Dict[str, Any] = {
                "title": data.get("title", ""),
                "llm_models": data.get("llm_models", {}),
            }

            for key, value in data.items():
                if key in {"title", "llm_models"}:
                    continue
                ordered_data[key] = value

            serialized = json.dumps(ordered_data, ensure_ascii=False, indent=2) + "\n"

<<<<<<< HEAD
        return
=======
            with FileLock(
                str(lock_path),
                timeout=self.lock_timeout,
                poll_interval=self.lock_poll_interval,
                stale_seconds=self.lock_stale_seconds,
            ):
                current_mtime: Optional[float]
                try:
                    current_mtime = path.stat().st_mtime
                except FileNotFoundError:
                    current_mtime = None

                if current_mtime != last_mtime:
                    continue

                try:
                    tmp.unlink()
                except FileNotFoundError:
                    pass

                with tmp.open("w", encoding="utf-8") as handle:
                    handle.write(serialized)

                os.replace(tmp, path)

            if self.logger:
                self.logger.debug(
                    "Saved %s batch with %s record(s).", id, len(records)
                )

            return written
>>>>>>> 432af01a
<|MERGE_RESOLUTION|>--- conflicted
+++ resolved
@@ -5,11 +5,7 @@
 import json
 import os
 import time
-<<<<<<< HEAD
-from typing import Any, Dict
-=======
 from typing import Any, Dict, List, Optional, Tuple
->>>>>>> 432af01a
 
 from pathlib import Path
 
@@ -123,32 +119,6 @@
                 models_section = {}
                 data["llm_models"] = models_section
 
-<<<<<<< HEAD
-            chosen_title = existing_title
-
-            title = response.get("title", "")
-            if title and not chosen_title:
-                chosen_title = title
-            elif (
-                title
-                and chosen_title
-                and title != chosen_title
-                and self.logger is not None
-            ):
-                self.logger.warning(
-                    "Conflicting titles for %s; keeping existing value '%s'.",
-                    id,
-                    chosen_title,
-                )
-
-            payload = dict(response)
-            payload.pop("title", None)
-
-            model_entry = models_section.setdefault(model, {})
-            if not isinstance(model_entry, dict):
-                model_entry = {}
-                models_section[model] = model_entry
-=======
             return data, existing_title, mtime
 
         while True:
@@ -177,7 +147,6 @@
                 if not isinstance(model_entry, dict):
                     model_entry = {}
                     models_section[model] = model_entry
->>>>>>> 432af01a
 
             model_entry[prompt_hash] = payload
 
@@ -196,9 +165,6 @@
 
             serialized = json.dumps(ordered_data, ensure_ascii=False, indent=2) + "\n"
 
-<<<<<<< HEAD
-        return
-=======
             with FileLock(
                 str(lock_path),
                 timeout=self.lock_timeout,
@@ -230,4 +196,3 @@
                 )
 
             return written
->>>>>>> 432af01a
