--- conflicted
+++ resolved
@@ -64,40 +64,7 @@
 
 Maintain key order: core_event first, then the rest alphabetically.
 
-<<<<<<< HEAD
-### TASK
-For **each headline**, independently:
-1. Rewrite it as one complete, natural-sounding sentence under 50 words.
-   - Keep the original irony, tone, and absurdity.
-   - Replace names with neutral roles or archetypes only if the name is not essential.
-   - Replace organizations or places with neutral equivalents if possible.
-   - Remove dates unless vital.
-   - **Do not** invent or remove facts.
-
-2. Fill in these abstract elements:
-   - `themes` — 2-5 short conceptual keywords.
-   - `tone` — one short stylistic label.
-   - `conflict_type` — 1-3 words for the central tension.
-   - `stakes` — one sentence describing what is at risk or changing.
-   - `setting_hint` — a brief situational cue (e.g., “rural village,” “tech startup”).
-   - `characters` — 2-5 archetypal roles.
-   - `potential_story_hooks` — 1-3 concise ideas for how the story could continue.
-
-3. Output **one JSON object** per headline using exactly this schema:
-
-{
-  "core_event": "<rewritten_sentence>",
-  "themes": ["theme1","theme2"],
-  "tone": "<tone>",
-  "conflict_type": "<conflict_type>",
-  "stakes": "<stakes>",
-  "setting_hint": "<setting_hint>",
-  "characters": ["role1","role2"],
-  "potential_story_hooks": ["hook1","hook2"]
-}
-=======
 Double-check JSON validity before sending. If it fails validation, output nothing.
->>>>>>> 380c938c
 
 ---
 
