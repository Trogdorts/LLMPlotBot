# LLMPlotBot

## Prompt authoring workflow

Prompts live in a single `data/prompt.txt` file. The authoring convention keeps
the human-editable instructions at the top of the file and the non-negotiable
formatting requirements at the bottom. Separate the sections with a blank line
to keep the split clear.

The runtime keeps `prompt.txt` normalised in this order and archives a hashed
copy in `data/prompts/`. Update the instruction section directly to change
behaviour while preserving the formatting rules appended underneath.

## Result persistence

Model responses are saved incrementally to `data/generated_data/` as soon as
they are available. Writes are protected with lock files so that multiple
connectors or processes can safely write to the same result set. Configure the
behaviour via the following keys in `src/config.py`:

- `WRITE_STRATEGY`: `"immediate"` (default) writes every result as soon as it
  arrives; set to `"batch"` to buffer results.
- `WRITE_BATCH_SIZE` and `WRITE_BATCH_SECONDS`: thresholds for batch flushing.
- `FILE_LOCK_TIMEOUT`, `FILE_LOCK_POLL_INTERVAL`, and
  `FILE_LOCK_STALE_SECONDS`: control file-lock acquisition and stale lock
  cleanup.

Each result file is updated atomically and keeps a per-model, per-prompt hash of
the structured data returned by the LLM.

## Configuration and overrides

Defaults live in `src/config.py`. Override any value by creating a
`config.local.json` file at the project root or by pointing the
`LLMPLOTBOT_CONFIG` environment variable at another JSON file. Values are merged
deeply, so you can override just the keys you care about.

- `LLM_BLOCKLIST` removes unwanted models from consideration even if they are
  running or explicitly listed.
- `COMPLIANCE_REMINDER_INTERVAL` (0 disables) automatically replays the
  JSON-compliance reminder after every _N_ headlines to keep long sessions on
  track.
<<<<<<< HEAD
- `SUMMARY_LOG_INTERVAL_SECONDS` (0 disables) emits an info-level metrics
  summary on the configured cadence in addition to the final run report.
=======
>>>>>>> 380c938c

Active override sources are logged on start-up.

## Runtime metrics

Each run logs a summary with total runtime, success and failure rates, retry
<<<<<<< HEAD
counts, and per-model averages. Enable periodic summaries with
`SUMMARY_LOG_INTERVAL_SECONDS` to keep tabs on long-lived runs. Connector-level
reminders (manual, automatic, and multi-object response warnings) are
aggregated in every summary so you can spot models that drift off spec.
=======
counts, and per-model averages. Connector-level reminders (manual, automatic,
and multi-object response warnings) are aggregated in the summary so you can
spot models that drift off spec.
>>>>>>> 380c938c
<|MERGE_RESOLUTION|>--- conflicted
+++ resolved
@@ -40,24 +40,12 @@
 - `COMPLIANCE_REMINDER_INTERVAL` (0 disables) automatically replays the
   JSON-compliance reminder after every _N_ headlines to keep long sessions on
   track.
-<<<<<<< HEAD
-- `SUMMARY_LOG_INTERVAL_SECONDS` (0 disables) emits an info-level metrics
-  summary on the configured cadence in addition to the final run report.
-=======
->>>>>>> 380c938c
 
 Active override sources are logged on start-up.
 
 ## Runtime metrics
 
 Each run logs a summary with total runtime, success and failure rates, retry
-<<<<<<< HEAD
-counts, and per-model averages. Enable periodic summaries with
-`SUMMARY_LOG_INTERVAL_SECONDS` to keep tabs on long-lived runs. Connector-level
-reminders (manual, automatic, and multi-object response warnings) are
-aggregated in every summary so you can spot models that drift off spec.
-=======
 counts, and per-model averages. Connector-level reminders (manual, automatic,
 and multi-object response warnings) are aggregated in the summary so you can
-spot models that drift off spec.
->>>>>>> 380c938c
+spot models that drift off spec.