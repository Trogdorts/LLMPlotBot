"""Utility helpers for loading and caching title metadata."""

from __future__ import annotations

import gc
import json
import os
import threading
from concurrent.futures import ThreadPoolExecutor, as_completed
from datetime import datetime
from pathlib import Path
from typing import Any, Dict, Iterator, Mapping, Optional, Tuple

from .path_utils import normalize_for_logging

from .path_utils import normalize_for_logging

LOCK = threading.Lock()


<<<<<<< HEAD
CacheIndex = Dict[str, Dict[str, str]]
=======
def load_cache(config, logger):
    """Load titles_index.json if it exists in BASE_DIR."""
    cache_path = config["CACHE_PATH"]
    if os.path.exists(cache_path):
        with open(cache_path, "r", encoding="utf-8") as f:
            data = json.load(f)
        logger.info(
            "Loaded %s cached entries from %s.",
            len(data),
            normalize_for_logging(cache_path),
        )
        return data
    logger.warning("Cache file not found.")
    return None
>>>>>>> 74cd7ba6


def load_cache(config: Mapping[str, Any], logger) -> Optional[CacheIndex]:
    """Return the cached title index if it exists on disk."""

    cache_path = Path(config["CACHE_PATH"])
    if not cache_path.exists():
        logger.warning("Cache file not found.")
        return None

    with cache_path.open("r", encoding="utf-8") as handle:
        data: CacheIndex = json.load(handle)

    logger.info(
        "Loaded %s cached entries from %s.",
        len(data),
        normalize_for_logging(str(cache_path)),
    )
    return data


def save_final(data: CacheIndex, config: Mapping[str, Any], logger) -> None:
    """Persist the title index back to ``CACHE_PATH`` with basic locking."""

    cache_path = Path(config["CACHE_PATH"])
    with LOCK:
<<<<<<< HEAD
        with cache_path.open("w", encoding="utf-8") as handle:
            json.dump(data, handle, ensure_ascii=False)
        logger.info(
            "Saved %s entries to %s",
            len(data),
            normalize_for_logging(str(cache_path)),
=======
        with open(cache_path, "w", encoding="utf-8") as f:
            json.dump(data, f, ensure_ascii=False)
        logger.info(
            "Saved %s entries to %s",
            len(data),
            normalize_for_logging(cache_path),
>>>>>>> 74cd7ba6
        )
    gc.collect()


def _iter_json_files(root: Path) -> Iterator[Path]:
    for dirpath, _, filenames in os.walk(root):
        base = Path(dirpath)
        for name in filenames:
            if name.endswith(".json"):
                yield base / name


def _read_json_file(path: Path) -> Optional[Tuple[str, str, Path]]:
    try:
        with path.open("r", encoding="utf-8") as handle:
            item = json.load(handle)
    except Exception:
        return None

    identifier = item.get("id")
    title = item.get("title")
    if identifier and title:
        return str(identifier), str(title), path
    return None


def build_cache(config: Mapping[str, Any], logger) -> CacheIndex:
    """Scan ``JSON_DIR`` for headline files and build an in-memory index."""

    json_dir = Path(config.get("JSON_DIR", config["BASE_DIR"]))
    max_workers = config.get("MAX_WORKERS", 4)
    index: CacheIndex = {}
    start = datetime.now()
<<<<<<< HEAD
=======
    logger.info("Scanning %s", normalize_for_logging(json_dir))
>>>>>>> 74cd7ba6

    logger.info("Scanning %s", normalize_for_logging(str(json_dir)))

    json_files = list(_iter_json_files(json_dir))
    total = len(json_files)
    logger.info("Found %s JSON files.", total)
    malformed = 0
    processed = 0

    try:
        with ThreadPoolExecutor(max_workers=max_workers) as executor:
            futures = [executor.submit(_read_json_file, path) for path in json_files]
            for future in as_completed(futures):
                result = future.result()
                if result is None:
                    malformed += 1
                    continue

                identifier, title, path = result
                index[identifier] = {"title": title, "path": str(path)}
                processed += 1
                if processed % 20000 == 0:
                    logger.info("Processed %s/%s", processed, total)
                if processed % 50000 == 0:
                    gc.collect()
    except KeyboardInterrupt:
        logger.warning("KeyboardInterrupt — saving partial index.")
        save_final(index, config, logger)
        raise SystemExit(1)
    except Exception as exc:  # pragma: no cover - defensive logging
        logger.error("Error while building cache: %s", exc)

    save_final(index, config, logger)
    elapsed = (datetime.now() - start).total_seconds()
    logger.info(
        "Completed indexing %s entries. Skipped %s malformed files. Time: %.2fs",
        len(index),
        malformed,
        elapsed,
    )
    gc.collect()
    return index<|MERGE_RESOLUTION|>--- conflicted
+++ resolved
@@ -18,9 +18,6 @@
 LOCK = threading.Lock()
 
 
-<<<<<<< HEAD
-CacheIndex = Dict[str, Dict[str, str]]
-=======
 def load_cache(config, logger):
     """Load titles_index.json if it exists in BASE_DIR."""
     cache_path = config["CACHE_PATH"]
@@ -35,7 +32,6 @@
         return data
     logger.warning("Cache file not found.")
     return None
->>>>>>> 74cd7ba6
 
 
 def load_cache(config: Mapping[str, Any], logger) -> Optional[CacheIndex]:
@@ -62,21 +58,12 @@
 
     cache_path = Path(config["CACHE_PATH"])
     with LOCK:
-<<<<<<< HEAD
-        with cache_path.open("w", encoding="utf-8") as handle:
-            json.dump(data, handle, ensure_ascii=False)
-        logger.info(
-            "Saved %s entries to %s",
-            len(data),
-            normalize_for_logging(str(cache_path)),
-=======
         with open(cache_path, "w", encoding="utf-8") as f:
             json.dump(data, f, ensure_ascii=False)
         logger.info(
             "Saved %s entries to %s",
             len(data),
             normalize_for_logging(cache_path),
->>>>>>> 74cd7ba6
         )
     gc.collect()
 
@@ -110,10 +97,7 @@
     max_workers = config.get("MAX_WORKERS", 4)
     index: CacheIndex = {}
     start = datetime.now()
-<<<<<<< HEAD
-=======
     logger.info("Scanning %s", normalize_for_logging(json_dir))
->>>>>>> 74cd7ba6
 
     logger.info("Scanning %s", normalize_for_logging(str(json_dir)))
 
