<<<<<<< HEAD
"""
Logging utilities: colorized console and rotating file logs.
Always preserves a complete DEBUG log in logs/debug.log.
"""
=======
"""Logging helpers for the CLI and pipeline entry points."""
>>>>>>> 4a1f528e

import logging
from typing import Any


def resolve_log_level(level: Any, *, default: int = logging.INFO) -> int:
    """Return a valid logging level for ``level``.

    Accepts standard logging level names (case insensitive), integers, or
    ``None``. Any invalid input falls back to ``default``. This helper keeps
    logging configuration resilient when values come from configuration files.
    """

    if isinstance(level, int):
        return level
    if isinstance(level, str):
        candidate = getattr(logging, level.upper(), None)
        if isinstance(candidate, int):
            return candidate
    return default


__all__ = ["resolve_log_level"]<|MERGE_RESOLUTION|>--- conflicted
+++ resolved
@@ -1,11 +1,7 @@
-<<<<<<< HEAD
 """
 Logging utilities: colorized console and rotating file logs.
 Always preserves a complete DEBUG log in logs/debug.log.
 """
-=======
-"""Logging helpers for the CLI and pipeline entry points."""
->>>>>>> 4a1f528e
 
 import logging
 from typing import Any
