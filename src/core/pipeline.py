"""High-level orchestration for the LLM batch processing workflow."""

from __future__ import annotations
import inspect
import logging
import os
import threading
import time
from dataclasses import dataclass
from typing import Dict, Iterable, MutableMapping

from src.core.batch_planner import BatchPlan, BatchPlanner
from src.core.metrics_collector import MetricsCollector
from src.core.metrics_summary import MetricsSummaryReporter
from src.core.model_connector import ModelConnector
from src.core.shutdown import ShutdownManager
from src.core.task_runner import TaskRunner
from src.core.writer import ResultWriter
from src.util.backup_utils import create_backup
from src.util.lmstudio_models import get_model_keys
from src.util.prompt_utils import PromptBundle, load_and_archive_prompt
from src.util.result_utils import ExistingResultChecker
from src.util.utils_io import build_cache, load_cache


@dataclass(slots=True)
class PipelineDependencies:
    """Bundle of initialized helper objects."""

    writer: ResultWriter
    metrics_collector: MetricsCollector
    summary_reporter: MetricsSummaryReporter
    shutdown_event: threading.Event


class BatchProcessingPipeline:
    """Execute the full fetch → plan → run → persist workflow."""

    def __init__(
        self,
        config: MutableMapping[str, object],
        *,
        logger: logging.Logger,
        config_sources: Iterable[str] | None = None,
    ) -> None:
        self.config = config
        self.logger = logger
        self.config_sources = tuple(config_sources or ())
        self._current_prompt_hash: str | None = None

    # ------------------------------------------------------------------
    def run(self) -> bool:
        """Main entry point for full pipeline execution."""
        self._log_startup()

        endpoints = self._resolve_model_endpoints()
        if not endpoints:
            self.logger.error("No LLM endpoints available. Exiting.")
            return False
        self.config["LLM_ENDPOINTS"] = endpoints

        self._prepare_directories()
        titles = self._load_titles()
        if not titles:
            self.logger.error("No titles available for processing.")
            return False
        original_title_count = len(titles)

        prompt_bundle = self._load_prompt()
        prompt_hash = prompt_bundle.prompt_hash
        self._current_prompt_hash = prompt_hash
        self.logger.info("Active prompt hash: %s", prompt_hash)

        result_checker = ExistingResultChecker(self.config["GENERATED_DIR"], self.logger)
        titles = self._filter_titles_for_run(titles, result_checker, endpoints.keys())
        if not titles:
            self.logger.warning(
                "All %s loaded titles already have generated output for the active models.",
                original_title_count,
            )
            return False

        filtered_count = len(titles)
        if filtered_count != original_title_count:
            self.logger.info(
                "Loaded %s titles for processing after skipping %s existing result(s).",
                filtered_count,
                original_title_count - filtered_count,
            )
        else:
            self.logger.info("Loaded %s titles for processing.", filtered_count)

        planner = BatchPlanner(
            titles,
            prompt_hash,
            prompt_dynamic=prompt_bundle.dynamic_section,
            prompt_formatting=prompt_bundle.formatting_section,
            result_checker=result_checker,
            logger=self.logger,
            test_limit_per_model=self._test_limit_per_model(),
        )
        plan = planner.build(endpoints)
        self._log_plan(plan)
        if not plan.total_tasks:
            self.logger.warning("No work to process after skipping existing results.")
            return False

        tasks_by_model = plan.tasks_by_model
        active_endpoints = {
            model: endpoints[model]
            for model in tasks_by_model
            if model in endpoints
        }

        missing_endpoints = set(tasks_by_model) - set(active_endpoints)
        if missing_endpoints:
            self.logger.error(
                "Missing endpoint configuration for model(s): %s",
                ", ".join(sorted(missing_endpoints)),
            )
            return False

        deps = self._build_dependencies()
        connectors = self._create_connectors(active_endpoints)

        runner = TaskRunner(
            tasks_by_model,
            connectors,
            deps.writer,
            int(self.config.get("RETRY_LIMIT", 3)),
            deps.shutdown_event,
            self.logger,
            model_aliases=dict(plan.model_aliases),
            metrics_collector=deps.metrics_collector,
            summary_reporter=deps.summary_reporter,
            batch_size=self.config.get("TASK_BATCH_SIZE", 1),
        )

        try:
            runner.run()
        except KeyboardInterrupt:
            self.logger.warning("KeyboardInterrupt detected. Initiating shutdown...")
            deps.shutdown_event.set()
        finally:
            for connector in connectors.values():
                connector.shutdown()
            deps.writer.flush()
            deps.summary_reporter.finalize(
                reason="normal_exit", session_end_time=time.time()
            )
            self.logger.info("=== Shutdown complete ===")

        return True

    # ------------------------------------------------------------------
    def _filter_titles_for_run(
        self,
        titles,
        result_checker: ExistingResultChecker,
        models: Iterable[str],
    ):
        """Remove titles that already have generated output when not testing."""
        if self.config.get("TEST_MODE"):
            return titles

        active_models = tuple(models)
        filtered = {}
        skipped_existing = 0
        skipped_by_model = 0

        for identifier, info in titles.items():
            if active_models and any(
                result_checker.has_model_entry(identifier, model)
                for model in active_models
            ):
                skipped_by_model += 1
                continue

            if result_checker.record_exists(identifier):
                skipped_existing += 1
                continue

            filtered[identifier] = info

        skipped_total = skipped_existing + skipped_by_model
        if skipped_total:
            details = []
            if skipped_existing:
                details.append(f"{skipped_existing} with existing JSON files")
            if skipped_by_model:
                details.append(f"{skipped_by_model} with entries for active model(s)")
            detail_msg = "; ".join(details)
            self.logger.info(
                "Skipping %s title(s) that already have generated output (%s).",
                skipped_total,
                detail_msg,
            )

        return filtered

    # ------------------------------------------------------------------
    def _build_dependencies(self) -> PipelineDependencies:
        """Construct shared helper objects and dependencies."""
        writer = ResultWriter(
            self.config["GENERATED_DIR"],
            strategy=self.config.get("WRITE_STRATEGY", "immediate"),
            flush_interval=self.config.get("WRITE_BATCH_SIZE", 1),
            flush_seconds=self.config.get("WRITE_BATCH_SECONDS", 5.0),
            flush_retry_limit=self.config.get("WRITE_BATCH_RETRY_LIMIT", 3),
            lock_timeout=self.config.get("FILE_LOCK_TIMEOUT", 10.0),
            lock_poll_interval=self.config.get("FILE_LOCK_POLL_INTERVAL", 0.1),
            lock_stale_seconds=self.config.get("FILE_LOCK_STALE_SECONDS", 300.0),
            logger=self.logger,
        )

        metrics_collector = MetricsCollector()
        summary_task_interval = int(self.config.get("METRICS_SUMMARY_TASK_INTERVAL", 0) or 0)
        summary_time_seconds = float(
            self.config.get(
                "METRICS_SUMMARY_TIME_SECONDS",
                self.config.get("SUMMARY_INTERVAL", 0.0),
            )
            or 0.0
        )

        summary_reporter = MetricsSummaryReporter(
            metrics_collector,
            self.logger,
            self.config["LOG_DIR"],
            summary_every_tasks=summary_task_interval,
            summary_every_seconds=summary_time_seconds,
        )
        summary_reporter.start()

        shutdown_event = threading.Event()
        ShutdownManager(
            shutdown_event,
            writer,
            self.logger,
            summary_reporter=summary_reporter,
        ).register()

        return PipelineDependencies(
            writer=writer,
            metrics_collector=metrics_collector,
            summary_reporter=summary_reporter,
            shutdown_event=shutdown_event,
        )

    # ------------------------------------------------------------------
    def _log_startup(self) -> None:
        self.logger.info("=== LLM Sequential Processor Starting ===")
        if self.config_sources:
            self.logger.info("Loaded config overrides from: %s", ", ".join(self.config_sources))
        else:
            self.logger.debug("No config override files found; using defaults.")

    # ------------------------------------------------------------------
    def _resolve_model_endpoints(self) -> Dict[str, str]:
        """Resolve LM Studio model endpoints."""
        base_url = str(self.config.get("LLM_BASE_URL", "http://localhost:1234")).rstrip("/")
        configured_models = self.config.get("LLM_MODELS") or []

        if isinstance(configured_models, str):
            configured_models = [m.strip() for m in configured_models.split(",") if m.strip()]

        if configured_models:
            self.logger.info("Using explicitly configured models: %s", ", ".join(configured_models))
            models = configured_models
        else:
            detected = get_model_keys(self.logger)
            if not detected:
                self.logger.error("No running LM Studio models detected.")
                return {}
            self.logger.info("Detected running LM Studio models: %s", ", ".join(detected))
            models = detected

        endpoints = {model: f"{base_url}/v1/chat/completions" for model in models}
        self.logger.debug("Resolved endpoints: %s", endpoints)
        return endpoints

    # ------------------------------------------------------------------
    def _prepare_directories(self) -> None:
        os.makedirs(self.config["GENERATED_DIR"], exist_ok=True)
        create_backup(self.config["BACKUP_DIR"], self.config["IGNORE_FOLDERS"], self.logger)

    # ------------------------------------------------------------------
    def _load_titles(self):
        cache_path = os.path.join(self.config["BASE_DIR"], "titles_index.json")
        self.config["CACHE_PATH"] = cache_path
        titles = load_cache(self.config, self.logger)
        if titles is None:
            titles = build_cache(self.config, self.logger)
        return titles

    # ------------------------------------------------------------------
    def _load_prompt(self) -> PromptBundle:
        return load_and_archive_prompt(self.config["BASE_DIR"], self.logger)

    # ------------------------------------------------------------------
    def _test_limit_per_model(self) -> int | None:
        limit = self.config.get("TEST_LIMIT_PER_MODEL")
        try:
            return int(limit)
        except (TypeError, ValueError):
            return None

    # ------------------------------------------------------------------
    def _log_plan(self, plan: BatchPlan) -> None:
        self.logger.info(
            "Prepared %s task(s) spanning %s model(s).",
            plan.total_tasks,
            len(plan.tasks_by_model),
        )

    # ------------------------------------------------------------------
    def _create_connectors(self, endpoints: Dict[str, str]):
        """Create ModelConnector instances for each active endpoint."""
        compliance_interval = int(self.config.get("COMPLIANCE_REMINDER_INTERVAL", 0) or 0)
        expected_language = self.config.get("EXPECTED_LANGUAGE") or "en"

        if compliance_interval > 0:
            self.logger.info(
                "Automatic JSON compliance reminders every %s headline(s).",
                compliance_interval,
            )

        timeout = int(self.config.get("REQUEST_TIMEOUT", 90))
        connector_params = inspect.signature(ModelConnector).parameters
        supports_compliance = "compliance_interval" in connector_params
        supports_expected_language = "expected_language" in connector_params

        if not supports_compliance or not supports_expected_language:
            self.logger.debug(
                "ModelConnector does not expose compliance/expected-language arguments;"
                " falling back to legacy signature."
<<<<<<< HEAD
            )

        connectors = {}
        for model, url in endpoints.items():
            kwargs = {}
            if supports_compliance:
                kwargs["compliance_interval"] = compliance_interval
            if supports_expected_language:
                kwargs["expected_language"] = expected_language

            try:
                connectors[model] = ModelConnector(
                    model,
                    url,
                    timeout,
                    self.logger,
                    **kwargs,
                )
            except TypeError as exc:
                if kwargs:
                    self.logger.debug(
                        "ModelConnector rejected extended signature (%s); retrying legacy constructor.",
                        exc,
                    )
                connectors[model] = ModelConnector(
                    model,
                    url,
                    timeout,
                    self.logger,
                )
=======
            )

        connectors = {}
        for model, url in endpoints.items():
            kwargs = {}
            if supports_compliance:
                kwargs["compliance_interval"] = compliance_interval
            if supports_expected_language:
                kwargs["expected_language"] = expected_language

            connectors[model] = ModelConnector(
                model,
                url,
                timeout,
                self.logger,
                **kwargs,
            )
>>>>>>> 4eb03b91
        self.logger.info("Initialized %s connector(s).", len(connectors))
        return connectors<|MERGE_RESOLUTION|>--- conflicted
+++ resolved
@@ -334,7 +334,6 @@
             self.logger.debug(
                 "ModelConnector does not expose compliance/expected-language arguments;"
                 " falling back to legacy signature."
-<<<<<<< HEAD
             )
 
         connectors = {}
@@ -345,37 +344,6 @@
             if supports_expected_language:
                 kwargs["expected_language"] = expected_language
 
-            try:
-                connectors[model] = ModelConnector(
-                    model,
-                    url,
-                    timeout,
-                    self.logger,
-                    **kwargs,
-                )
-            except TypeError as exc:
-                if kwargs:
-                    self.logger.debug(
-                        "ModelConnector rejected extended signature (%s); retrying legacy constructor.",
-                        exc,
-                    )
-                connectors[model] = ModelConnector(
-                    model,
-                    url,
-                    timeout,
-                    self.logger,
-                )
-=======
-            )
-
-        connectors = {}
-        for model, url in endpoints.items():
-            kwargs = {}
-            if supports_compliance:
-                kwargs["compliance_interval"] = compliance_interval
-            if supports_expected_language:
-                kwargs["expected_language"] = expected_language
-
             connectors[model] = ModelConnector(
                 model,
                 url,
@@ -383,6 +351,5 @@
                 self.logger,
                 **kwargs,
             )
->>>>>>> 4eb03b91
         self.logger.info("Initialized %s connector(s).", len(connectors))
         return connectors