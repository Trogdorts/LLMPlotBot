<<<<<<< HEAD
"""Task runner that orchestrates per-model execution with rich metrics."""

from __future__ import annotations

import threading
import time
from typing import Dict, List, Tuple
=======
"""Task runner that orchestrates per-model execution (now concurrent)."""

import threading
from typing import Dict, List
>>>>>>> a4b5c4e0

from .model_connector import ModelConnector
from .task import Task
from .writer import ResultWriter


class TaskRunner:
    """Process tasks per model with retries using persistent connector sessions."""

    def __init__(
        self,
        tasks_by_model: Dict[str, List[Task]],
        connectors: Dict[str, ModelConnector],
        writer: ResultWriter,
        retry_limit: int,
        shutdown_event,
        logger,
    ) -> None:
        self.tasks_by_model = tasks_by_model
        self.connectors = connectors
        self.writer = writer
        self.retry_limit = max(0, retry_limit)
        self.shutdown_event = shutdown_event
        self.logger = logger

        total_tasks = sum(len(tasks) for tasks in tasks_by_model.values())

        def _make_model_stats(queued: int) -> Dict[str, object]:
            return {
                "queued": queued,
                "processed": 0,
                "success": 0,
                "failed": 0,
                "duration_sum": 0.0,
                "max_duration": 0.0,
                "total_attempts": 0,
                "max_attempts": 0,
                "retry_tasks": 0,
                "queue_duration": 0.0,
            }

        per_model = {
            model: _make_model_stats(len(tasks)) for model, tasks in tasks_by_model.items()
        }
        for model in connectors:
            per_model.setdefault(model, _make_model_stats(len(tasks_by_model.get(model, []))))

        self._stats = {
            "total_tasks": total_tasks,
            "processed": 0,
            "success": 0,
            "failed": 0,
            "total_duration": 0.0,
            "max_duration": 0.0,
            "total_attempts": 0,
            "max_attempts": 0,
            "retry_tasks": 0,
            "start_time": None,
            "end_time": None,
            "per_model": per_model,
        }
        self._stats_lock = threading.Lock()

    # ------------------------------------------------------------------
    def run(self) -> None:
        """Run through all tasks for each model concurrently."""
<<<<<<< HEAD
        threads: List[threading.Thread] = []

        with self._stats_lock:
            self._stats["start_time"] = time.perf_counter()
=======
        threads = []
>>>>>>> a4b5c4e0

        for model, tasks in self.tasks_by_model.items():
            if self.shutdown_event.is_set():
                break

            if not tasks:
                self.logger.debug("No tasks queued for model %s; skipping.", model)
                continue

            if model not in self.connectors:
                self.logger.error("No connector available for model %s", model)
                continue

            thread = threading.Thread(
                target=self._run_model_queue,
                name=f"TaskRunner-{model}",
                args=(model, tasks),
                daemon=False,
            )
            threads.append(thread)
            thread.start()

        for thread in threads:
            thread.join()
<<<<<<< HEAD

        with self._stats_lock:
            self._stats["end_time"] = time.perf_counter()
=======
>>>>>>> a4b5c4e0

        if self.shutdown_event.is_set():
            self.logger.info("Task runner halted due to shutdown signal.")
        else:
            self.logger.info("Task runner completed all queued work.")

        self._log_summary()

    # ------------------------------------------------------------------
    def _run_model_queue(self, model: str, tasks: List[Task]) -> None:
        if self.shutdown_event.is_set():
            return

        if not tasks:
            self.logger.debug("No tasks queued for model %s; skipping.", model)
            return

        connector = self.connectors.get(model)
        if not connector:
            self.logger.error("No connector available for model %s", model)
            return

        queue_start = time.perf_counter()
        connector.start_session(
            tasks[0].prompt_dynamic,
            tasks[0].prompt_formatting,
        )

        try:
            self._process_model_tasks(connector, tasks)
        finally:
            connector.close_session()
            duration = time.perf_counter() - queue_start
            self._record_queue_duration(model, duration)

    # ------------------------------------------------------------------
    def _run_model_queue(self, model: str, tasks: List[Task]) -> None:
        if self.shutdown_event.is_set():
            return

        if not tasks:
            self.logger.debug("No tasks queued for model %s; skipping.", model)
            return

        connector = self.connectors.get(model)
        if not connector:
            self.logger.error("No connector available for model %s", model)
            return

        connector.start_session(
            tasks[0].prompt_dynamic,
            tasks[0].prompt_formatting,
        )

        try:
            self._process_model_tasks(connector, tasks)
        finally:
            connector.close_session()

    # ------------------------------------------------------------------
    def _process_model_tasks(self, connector: ModelConnector, tasks: List[Task]) -> None:
        for task in tasks:
            if self.shutdown_event.is_set():
                self.logger.debug(
                    "Shutdown requested; abandoning remaining tasks for %s.",
                    connector.model,
                )
                return

            self.logger.info("Processing task id=%s model=%s", task.id, task.model)
            start = time.perf_counter()
            success, attempts = self._run_with_retries(connector, task)
            duration = time.perf_counter() - start
            self._record_task_metrics(connector.model, success, attempts, duration)

            if success:
                self.logger.info(
                    "Task id=%s processed successfully on attempt %s (%.2fs).",
                    task.id,
                    attempts,
                    duration,
                )
            else:
                if attempts == 0:
                    if self.shutdown_event.is_set():
                        self.logger.warning(
                            "Task id=%s was skipped due to shutdown before processing.",
                            task.id,
                        )
                    else:
                        self.logger.error(
                            "Task id=%s could not be processed because RETRY_LIMIT is 0.",
                            task.id,
                        )
                elif self.shutdown_event.is_set():
                    self.logger.warning(
                        "Task id=%s halted after %s attempt(s) due to shutdown.",
                        task.id,
                        attempts,
                    )
                else:
                    self.logger.error(
                        "Task id=%s failed after %s attempt(s); moving on.",
                        task.id,
                        attempts,
                    )

    # ------------------------------------------------------------------
    def _run_with_retries(self, connector: ModelConnector, task: Task) -> Tuple[bool, int]:
        attempt = 0
        while attempt < self.retry_limit and not self.shutdown_event.is_set():
            attempt += 1
            self.logger.debug(
                "Attempt %s for task id=%s model=%s",
                attempt,
                task.id,
                connector.model,
            )
            result = connector.send_headline(task.title)
            if result:
                result["title"] = task.title
                self.writer.write(task.id, task.model, task.prompt_hash, result)
                return True, attempt

            if attempt < self.retry_limit and not self.shutdown_event.is_set():
                connector.reinforce_compliance()
                self.logger.warning(
                    "Model %s returned invalid payload for task id=%s; retrying (%s/%s).",
                    connector.model,
                    task.id,
                    attempt,
                    self.retry_limit,
                )

        return False, attempt

    # ------------------------------------------------------------------
    def _record_task_metrics(self, model: str, success: bool, attempts: int, duration: float) -> None:
        with self._stats_lock:
            stats = self._stats
            stats["processed"] += 1
            if success:
                stats["success"] += 1
            else:
                stats["failed"] += 1
            stats["total_duration"] += duration
            stats["max_duration"] = max(stats["max_duration"], duration)
            stats["total_attempts"] += attempts
            stats["max_attempts"] = max(stats["max_attempts"], attempts)
            if attempts > 1:
                stats["retry_tasks"] += 1

            model_stats = stats["per_model"].setdefault(
                model,
                {
                    "queued": 0,
                    "processed": 0,
                    "success": 0,
                    "failed": 0,
                    "duration_sum": 0.0,
                    "max_duration": 0.0,
                    "total_attempts": 0,
                    "max_attempts": 0,
                    "retry_tasks": 0,
                    "queue_duration": 0.0,
                },
            )
            model_stats["processed"] += 1
            if success:
                model_stats["success"] += 1
            else:
                model_stats["failed"] += 1
            model_stats["duration_sum"] += duration
            model_stats["max_duration"] = max(model_stats["max_duration"], duration)
            model_stats["total_attempts"] += attempts
            model_stats["max_attempts"] = max(model_stats["max_attempts"], attempts)
            if attempts > 1:
                model_stats["retry_tasks"] += 1

    # ------------------------------------------------------------------
    def _record_queue_duration(self, model: str, duration: float) -> None:
        with self._stats_lock:
            model_stats = self._stats["per_model"].setdefault(
                model,
                {
                    "queued": 0,
                    "processed": 0,
                    "success": 0,
                    "failed": 0,
                    "duration_sum": 0.0,
                    "max_duration": 0.0,
                    "total_attempts": 0,
                    "max_attempts": 0,
                    "retry_tasks": 0,
                    "queue_duration": 0.0,
                },
            )
            model_stats["queue_duration"] = duration

    # ------------------------------------------------------------------
    def _log_summary(self) -> None:
        with self._stats_lock:
            stats = {
                **self._stats,
                "per_model": {model: dict(values) for model, values in self._stats["per_model"].items()},
            }

        total_processed = stats["processed"]
        total_time = None
        if stats["start_time"] is not None and stats["end_time"] is not None:
            total_time = max(0.0, stats["end_time"] - stats["start_time"])

        failure_rate = (stats["failed"] / total_processed * 100) if total_processed else 0.0

        self.logger.info(
            "Run summary: queued=%s processed=%s success=%s failed=%s failure_rate=%.2f%% total_time=%.2fs",
            stats["total_tasks"],
            total_processed,
            stats["success"],
            stats["failed"],
            failure_rate,
            total_time if total_time is not None else 0.0,
        )

        if total_processed:
            avg_duration = stats["total_duration"] / total_processed
            avg_attempts = stats["total_attempts"] / total_processed
            self.logger.info(
                "Task durations: avg=%.2fs max=%.2fs | Attempts: avg=%.2f max=%s retries=%s",
                avg_duration,
                stats["max_duration"],
                avg_attempts,
                stats["max_attempts"],
                stats["retry_tasks"],
            )

        for model, model_stats in sorted(stats["per_model"].items()):
            processed = model_stats.get("processed", 0)
            if not processed:
                continue
            model_failure_rate = (
                model_stats.get("failed", 0) / processed * 100 if processed else 0.0
            )
            avg_duration = model_stats["duration_sum"] / processed if processed else 0.0
            avg_attempts = model_stats["total_attempts"] / processed if processed else 0.0
            self.logger.info(
                "Model %s summary: queued=%s processed=%s success=%s failed=%s failure_rate=%.2f%% avg_duration=%.2fs max_duration=%.2fs avg_attempts=%.2f max_attempts=%s retries=%s queue_time=%.2fs",
                model,
                model_stats.get("queued", 0),
                processed,
                model_stats.get("success", 0),
                model_stats.get("failed", 0),
                model_failure_rate,
                avg_duration,
                model_stats.get("max_duration", 0.0),
                avg_attempts,
                model_stats.get("max_attempts", 0),
                model_stats.get("retry_tasks", 0),
                model_stats.get("queue_duration", 0.0),
            )

        auto_reminders = sum(
            connector.auto_compliance_reminders for connector in self.connectors.values()
        )
        manual_reminders = sum(
            connector.manual_compliance_reminders for connector in self.connectors.values()
        )
        array_warnings = sum(
            connector.array_warning_count for connector in self.connectors.values()
        )

        if auto_reminders or manual_reminders or array_warnings:
            self.logger.info(
                "Connector signals: auto_reminders=%s manual_reminders=%s multi_object_warnings=%s",
                auto_reminders,
                manual_reminders,
                array_warnings,
            )<|MERGE_RESOLUTION|>--- conflicted
+++ resolved
@@ -1,17 +1,7 @@
-<<<<<<< HEAD
-"""Task runner that orchestrates per-model execution with rich metrics."""
-
-from __future__ import annotations
-
-import threading
-import time
-from typing import Dict, List, Tuple
-=======
 """Task runner that orchestrates per-model execution (now concurrent)."""
 
 import threading
 from typing import Dict, List
->>>>>>> a4b5c4e0
 
 from .model_connector import ModelConnector
 from .task import Task
@@ -78,14 +68,7 @@
     # ------------------------------------------------------------------
     def run(self) -> None:
         """Run through all tasks for each model concurrently."""
-<<<<<<< HEAD
-        threads: List[threading.Thread] = []
-
-        with self._stats_lock:
-            self._stats["start_time"] = time.perf_counter()
-=======
         threads = []
->>>>>>> a4b5c4e0
 
         for model, tasks in self.tasks_by_model.items():
             if self.shutdown_event.is_set():
@@ -110,12 +93,6 @@
 
         for thread in threads:
             thread.join()
-<<<<<<< HEAD
-
-        with self._stats_lock:
-            self._stats["end_time"] = time.perf_counter()
-=======
->>>>>>> a4b5c4e0
 
         if self.shutdown_event.is_set():
             self.logger.info("Task runner halted due to shutdown signal.")
