--- conflicted
+++ resolved
@@ -7,11 +7,7 @@
 import logging
 import os
 from logging.handlers import RotatingFileHandler
-<<<<<<< HEAD
-from typing import Any
-=======
 from pprint import pformat
->>>>>>> 38d808ad
 
 C_YELLOW = "\033[93m"
 C_RED = "\033[91m"
